{
    "Vendor": true,
    "Cyclo": 12,
    "Deadline": "5m",
    "Enable": [
        "vetshadow",
        "gotype",
        "deadcode",
        "gocyclo",
        "golint",
        "varcheck",
        "structcheck",
        "aligncheck",
        "ineffassign",
        "gas",
        "misspell",
        "unparam",
        "errcheck",
        "vet",
<<<<<<< HEAD
        "gosimple",
        "staticcheck"
=======
        "unused",
        "gosimple"
>>>>>>> 584acbe9
    ]
}<|MERGE_RESOLUTION|>--- conflicted
+++ resolved
@@ -17,12 +17,6 @@
         "unparam",
         "errcheck",
         "vet",
-<<<<<<< HEAD
-        "gosimple",
-        "staticcheck"
-=======
-        "unused",
-        "gosimple"
->>>>>>> 584acbe9
+        "megacheck"
     ]
 }