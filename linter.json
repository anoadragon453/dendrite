--- conflicted
+++ resolved
@@ -17,10 +17,7 @@
         "unparam",
         "errcheck",
         "vet",
-<<<<<<< HEAD
-        "unused"
-=======
+        "unused",
         "gosimple"
->>>>>>> cc2f755c
     ]
 }