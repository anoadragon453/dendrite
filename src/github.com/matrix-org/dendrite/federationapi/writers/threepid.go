// Copyright 2017 Vector Creations Ltd
//
// Licensed under the Apache License, Version 2.0 (the "License");
// you may not use this file except in compliance with the License.
// You may obtain a copy of the License at
//
//     http://www.apache.org/licenses/LICENSE-2.0
//
// Unless required by applicable law or agreed to in writing, software
// distributed under the License is distributed on an "AS IS" BASIS,
// WITHOUT WARRANTIES OR CONDITIONS OF ANY KIND, either express or implied.
// See the License for the specific language governing permissions and
// limitations under the License.

package writers

import (
	"context"
	"encoding/json"
	"errors"
	"fmt"
	"net/http"
	"time"

	"github.com/matrix-org/dendrite/clientapi/httputil"
	"github.com/matrix-org/dendrite/clientapi/jsonerror"
	"github.com/matrix-org/dendrite/clientapi/producers"
	"github.com/matrix-org/dendrite/common"
	"github.com/matrix-org/dendrite/common/config"
	"github.com/matrix-org/dendrite/roomserver/api"

	"github.com/matrix-org/gomatrixserverlib"
	"github.com/matrix-org/util"

	"github.com/Sirupsen/logrus"
)

type invite struct {
	MXID   string                `json:"mxid"`
	RoomID string                `json:"room_id"`
	Sender string                `json:"sender"`
	Token  string                `json:"token"`
	Signed common.TPInviteSigned `json:"signed"`
}

type invites struct {
	Medium  string   `json:"medium"`
	Address string   `json:"address"`
	MXID    string   `json:"mxid"`
	Invites []invite `json:"invites"`
}

var errNotInRoom = errors.New("the server isn't currently in the room")

// CreateInvitesFrom3PIDInvites implements POST /_matrix/federation/v1/3pid/onbind
func CreateInvitesFrom3PIDInvites(
	req *http.Request, queryAPI api.RoomserverQueryAPI, cfg config.Dendrite,
	producer *producers.RoomserverProducer, federation *gomatrixserverlib.FederationClient,
) util.JSONResponse {
	var body invites
	if reqErr := httputil.UnmarshalJSONRequest(req, &body); reqErr != nil {
		return *reqErr
	}

	evs := []gomatrixserverlib.Event{}
	for _, inv := range body.Invites {
		event, err := createInviteFrom3PIDInvite(
			req.Context(), queryAPI, cfg, inv, federation,
		)
		if err != nil {
			return httputil.LogThenError(req, err)
		}
		if event != nil {
			evs = append(evs, *event)
		}
	}

	// Send all the events
	if err := producer.SendEvents(evs, cfg.Matrix.ServerName); err != nil {
		return httputil.LogThenError(req, err)
	}

	return util.JSONResponse{
		Code: 200,
		JSON: struct{}{},
	}
}

// ExchangeThirdPartyInvite implements PUT /_matrix/federation/v1/exchange_third_party_invite/{roomID}
func ExchangeThirdPartyInvite(
	httpReq *http.Request,
	request *gomatrixserverlib.FederationRequest,
	roomID string,
	queryAPI api.RoomserverQueryAPI,
	cfg config.Dendrite,
	federation *gomatrixserverlib.FederationClient,
	producer *producers.RoomserverProducer,
) util.JSONResponse {
	var builder gomatrixserverlib.EventBuilder
	if err := json.Unmarshal(request.Content(), &builder); err != nil {
		return util.JSONResponse{
			Code: 400,
			JSON: jsonerror.NotJSON("The request body could not be decoded into valid JSON. " + err.Error()),
		}
	}

	// Check that the room ID is correct.
	if builder.RoomID != roomID {
		return util.JSONResponse{
			Code: 400,
			JSON: jsonerror.BadJSON("The room ID in the request path must match the room ID in the invite event JSON"),
		}
	}

	// Check that the state key is correct.
	_, targetDomain, err := gomatrixserverlib.SplitID('@', *builder.StateKey)
	if err != nil {
		return util.JSONResponse{
			Code: 400,
			JSON: jsonerror.BadJSON("The event's state key isn't a Matrix user ID"),
		}
	}

	// Check that the target user is from the requesting homeserver.
	if targetDomain != request.Origin() {
		return util.JSONResponse{
			Code: 400,
			JSON: jsonerror.BadJSON("The event's state key doesn't have the same domain as the request's origin"),
		}
	}

	// Auth and build the event from what the remote server sent us
	event, err := buildMembershipEvent(&builder, queryAPI, cfg)
	if err == errNotInRoom {
		return util.JSONResponse{
			Code: 404,
			JSON: jsonerror.NotFound("Unknown room " + roomID),
		}
	} else if err != nil {
		return httputil.LogThenError(httpReq, err)
	}

	// Ask the requesting server to sign the newly created event so we know it
	// acknowledged it
	signedEvent, err := federation.SendInvite(request.Origin(), *event)
	if err != nil {
		return httputil.LogThenError(httpReq, err)
	}

	// Send the event to the roomserver
	if err = producer.SendEvents([]gomatrixserverlib.Event{signedEvent.Event}, cfg.Matrix.ServerName); err != nil {
		return httputil.LogThenError(httpReq, err)
	}

	return util.JSONResponse{
		Code: 200,
		JSON: struct{}{},
	}
}

// createInviteFrom3PIDInvite processes an invite provided by the identity server
// and creates a m.room.member event (with "invite" membership) from it.
// Returns an error if there was a problem building the event or fetching the
// necessary data to do so.
func createInviteFrom3PIDInvite(
	ctx context.Context, queryAPI api.RoomserverQueryAPI, cfg config.Dendrite,
	inv invite, federation *gomatrixserverlib.FederationClient,
) (*gomatrixserverlib.Event, error) {
	// Build the event
	builder := &gomatrixserverlib.EventBuilder{
		Type:     "m.room.member",
		Sender:   inv.Sender,
		RoomID:   inv.RoomID,
		StateKey: &inv.MXID,
	}

	content := common.MemberContent{
		// TODO: Load the profile
		Membership: "invite",
		ThirdPartyInvite: &common.TPInvite{
			Signed: inv.Signed,
		},
	}

	if err := builder.SetContent(content); err != nil {
		return nil, err
	}

	event, err := buildMembershipEvent(builder, queryAPI, cfg)
	if err == errNotInRoom {
		return nil, sendToRemoteServer(inv, federation, cfg, *builder)
	}

	return event, nil
}

// buildMembershipEvent uses a builder for a m.room.member invite event derived
// from a third-party invite to auth and build the said event. Returns the said
// event.
// Returns errNotInRoom if the server is not in the room the invite is for.
// Returns an error if something failed during the process.
func buildMembershipEvent(
	builder *gomatrixserverlib.EventBuilder, queryAPI api.RoomserverQueryAPI,
	cfg config.Dendrite,
) (*gomatrixserverlib.Event, error) {
	eventsNeeded, err := gomatrixserverlib.StateNeededForEventBuilder(builder)
	if err != nil {
		return nil, err
	}

	// Ask the roomserver for information about this room
	queryReq := api.QueryLatestEventsAndStateRequest{
		RoomID:       builder.RoomID,
		StateToFetch: eventsNeeded.Tuples(),
	}
	var queryRes api.QueryLatestEventsAndStateResponse
	if err = queryAPI.QueryLatestEventsAndState(&queryReq, &queryRes); err != nil {
		return nil, err
	}

	if !queryRes.RoomExists {
		// Use federation to auth the event
<<<<<<< HEAD
		return nil, sendToRemoteServer(ctx, inv, federation, cfg, *builder)
=======
		return nil, errNotInRoom
>>>>>>> 08668345
	}

	// Auth the event locally
	builder.Depth = queryRes.Depth
	builder.PrevEvents = queryRes.LatestEvents

	authEvents := gomatrixserverlib.NewAuthEvents(nil)

	for i := range queryRes.StateEvents {
		authEvents.AddEvent(&queryRes.StateEvents[i])
	}

	if err = fillDisplayName(builder, authEvents); err != nil {
		return nil, err
	}

	refs, err := eventsNeeded.AuthEventReferences(&authEvents)
	if err != nil {
		return nil, err
	}
	builder.AuthEvents = refs

	eventID := fmt.Sprintf("$%s:%s", util.RandomString(16), cfg.Matrix.ServerName)
	now := time.Now()
	event, err := builder.Build(eventID, now, cfg.Matrix.ServerName, cfg.Matrix.KeyID, cfg.Matrix.PrivateKey)

	return &event, err
}

// sendToRemoteServer uses federation to send an invite provided by an identity
// server to a remote server in case the current server isn't in the room the
// invite is for.
// Returns an error if it couldn't get the server names to reach or if all of
// them responded with an error.
func sendToRemoteServer(
	ctx context.Context, inv invite,
	federation *gomatrixserverlib.FederationClient, cfg config.Dendrite,
	builder gomatrixserverlib.EventBuilder,
) (err error) {
	remoteServers := make([]gomatrixserverlib.ServerName, 2)
	_, remoteServers[0], err = gomatrixserverlib.SplitID('@', inv.Sender)
	if err != nil {
		return
	}
	// Fallback to the room's server if the sender's domain is the same as
	// the current server's
	_, remoteServers[1], err = gomatrixserverlib.SplitID('!', inv.RoomID)
	if err != nil {
		return
	}

	for _, server := range remoteServers {
		err = federation.ExchangeThirdPartyInvite(ctx, server, builder)
		if err == nil {
			return
		}
		logrus.WithError(err).Warn("failed to send 3PID invite via %s", server)
	}

	return errors.New("failed to send 3PID invite via any server")
}

// fillDisplayName looks in a list of auth events for a m.room.third_party_invite
// event with the state key matching a given m.room.member event's content's token.
// If such an event is found, fills the "display_name" attribute of the
// "third_party_invite" structure in the m.room.member event with the display_name
// from the m.room.third_party_invite event.
// Returns an error if there was a problem parsing the m.room.third_party_invite
// event's content or updating the m.room.member event's content.
// Returns nil if no m.room.third_party_invite with a matching token could be
// found. Returning an error isn't necessary in this case as the event will be
// rejected by gomatrixserverlib.
func fillDisplayName(
	builder *gomatrixserverlib.EventBuilder, authEvents gomatrixserverlib.AuthEvents,
) error {
	var content common.MemberContent
	if err := json.Unmarshal(builder.Content, &content); err != nil {
		return err
	}

	// Look for the m.room.third_party_invite event
	thirdPartyInviteEvent, _ := authEvents.ThirdPartyInvite(content.ThirdPartyInvite.Signed.Token)

	if thirdPartyInviteEvent == nil {
		// If the third party invite event doesn't exist then we can't use it to set the display name.
		return nil
	}

	var thirdPartyInviteContent common.ThirdPartyInviteContent
	if err := json.Unmarshal(thirdPartyInviteEvent.Content(), &thirdPartyInviteContent); err != nil {
		return err
	}

	// Use the m.room.third_party_invite event to fill the "displayname" and
	// update the m.room.member event's content with it
	content.ThirdPartyInvite.DisplayName = thirdPartyInviteContent.DisplayName
	if err := builder.SetContent(content); err != nil {
		return err
	}

	return nil
}<|MERGE_RESOLUTION|>--- conflicted
+++ resolved
@@ -142,7 +142,7 @@
 
 	// Ask the requesting server to sign the newly created event so we know it
 	// acknowledged it
-	signedEvent, err := federation.SendInvite(request.Origin(), *event)
+	signedEvent, err := federation.SendInvite(httpReq.Context(), request.Origin(), *event)
 	if err != nil {
 		return httputil.LogThenError(httpReq, err)
 	}
@@ -188,7 +188,10 @@
 
 	event, err := buildMembershipEvent(builder, queryAPI, cfg)
 	if err == errNotInRoom {
-		return nil, sendToRemoteServer(inv, federation, cfg, *builder)
+		return nil, sendToRemoteServer(ctx, inv, federation, cfg, *builder)
+	}
+	if err != nil {
+		return nil, err
 	}
 
 	return event, nil
@@ -220,11 +223,7 @@
 
 	if !queryRes.RoomExists {
 		// Use federation to auth the event
-<<<<<<< HEAD
-		return nil, sendToRemoteServer(ctx, inv, federation, cfg, *builder)
-=======
 		return nil, errNotInRoom
->>>>>>> 08668345
 	}
 
 	// Auth the event locally
