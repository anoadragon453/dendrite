// Copyright 2017 Vector Creations Ltd
//
// Licensed under the Apache License, Version 2.0 (the "License");
// you may not use this file except in compliance with the License.
// You may obtain a copy of the License at
//
//     http://www.apache.org/licenses/LICENSE-2.0
//
// Unless required by applicable law or agreed to in writing, software
// distributed under the License is distributed on an "AS IS" BASIS,
// WITHOUT WARRANTIES OR CONDITIONS OF ANY KIND, either express or implied.
// See the License for the specific language governing permissions and
// limitations under the License.

package input

import (
	"context"
	"fmt"

	"github.com/matrix-org/dendrite/roomserver/api"
	"github.com/matrix-org/dendrite/roomserver/types"
	"github.com/matrix-org/gomatrixserverlib"
)

// Membership values
// TODO: Factor these out somewhere sensible?
const join = "join"
const leave = "leave"
const invite = "invite"
const ban = "ban"

// updateMembership updates the current membership and the invites for each
// user affected by a change in the current state of the room.
// Returns a list of output events to write to the kafka log to inform the
// consumers about the invites added or retired by the change in current state.
func updateMemberships(
	ctx context.Context,
	db RoomEventDatabase,
	updater types.RoomRecentEventsUpdater,
	removed, added []types.StateEntry,
) ([]api.OutputEvent, error) {
	changes := membershipChanges(removed, added)
	var eventNIDs []types.EventNID
	for _, change := range changes {
		if change.addedEventNID != 0 {
			eventNIDs = append(eventNIDs, change.addedEventNID)
		}
		if change.removedEventNID != 0 {
			eventNIDs = append(eventNIDs, change.removedEventNID)
		}
	}

	// Load the event JSON so we can look up the "membership" key.
	// TODO: Maybe add a membership key to the events table so we can load that
	// key without having to load the entire event JSON?
	events, err := db.Events(ctx, eventNIDs)
	if err != nil {
		return nil, err
	}

	var updates []api.OutputEvent

	for _, change := range changes {
		var ae *gomatrixserverlib.Event
		var re *gomatrixserverlib.Event
		targetUserNID := change.EventStateKeyNID
		if change.removedEventNID != 0 {
			ev, _ := eventMap(events).lookup(change.removedEventNID)
			if ev != nil {
				re = &ev.Event
			}
		}
		if change.addedEventNID != 0 {
			ev, _ := eventMap(events).lookup(change.addedEventNID)
			if ev != nil {
				ae = &ev.Event
			}
		}
		if updates, err = updateMembership(updater, targetUserNID, re, ae, updates); err != nil {
			return nil, err
		}
	}
	return nil, nil
}

func updateMembership(
	updater types.RoomRecentEventsUpdater, targetUserNID types.EventStateKeyNID,
	remove, add *gomatrixserverlib.Event,
	updates []api.OutputEvent,
) ([]api.OutputEvent, error) {
	var err error
	// Default the membership to Leave if no event was added or removed.
	old := leave
	new := leave

	if remove != nil {
		old, err = remove.Membership()
		if err != nil {
			return nil, err
		}
	}
	if add != nil {
		new, err = add.Membership()
		if err != nil {
			return nil, err
		}
	}
	if old == new && new != join {
		// If the membership is the same then nothing changed and we can return
		// immediately, unless it's a Join update (e.g. profile update).
		return updates, nil
	}

	mu, err := updater.MembershipUpdater(targetUserNID)
	if err != nil {
		return nil, err
	}

	switch new {
	case invite:
		return updateToInviteMembership(mu, add, updates)
	case join:
		return updateToJoinMembership(mu, add, updates)
	case leave, ban:
		return updateToLeaveMembership(mu, add, new, updates)
	default:
		panic(fmt.Errorf(
			"input: membership %q is not one of the allowed values", new,
		))
	}
}

func updateToInviteMembership(
	mu types.MembershipUpdater, add *gomatrixserverlib.Event, updates []api.OutputEvent,
) ([]api.OutputEvent, error) {
	// We may have already sent the invite to the user, either because we are
	// reprocessing this event, or because the we received this invite from a
	// remote server via the federation invite API. In those cases we don't need
	// to send the event.
	needsSending, err := mu.SetToInvite(*add)
	if err != nil {
		return nil, err
	}
	if needsSending {
		// We notify the consumers using a special event even though we will
		// notify them about the change in current state as part of the normal
		// room event stream. This ensures that the consumers only have to
		// consider a single stream of events when determining whether a user
		// is invited, rather than having to combine multiple streams themselves.
		onie := api.OutputNewInviteEvent{
			Event: *add,
		}
		updates = append(updates, api.OutputEvent{
			Type:           api.OutputTypeNewInviteEvent,
			NewInviteEvent: &onie,
		})
	}
	return updates, nil
}

func updateToJoinMembership(
	mu types.MembershipUpdater, add *gomatrixserverlib.Event, updates []api.OutputEvent,
) ([]api.OutputEvent, error) {
	// If the user is already marked as being joined, we call SetToJoin to update
	// the event ID then we can return immediately. Retired is ignored as there
	// is no invite event to retire.
	if mu.IsJoin() {
		_, err := mu.SetToJoin(add.Sender(), add.EventID(), true)
		if err != nil {
			return nil, err
		}
		return updates, nil
	}
	// When we mark a user as being joined we will invalidate any invites that
	// are active for that user. We notify the consumers that the invites have
	// been retired using a special event, even though they could infer this
	// by studying the state changes in the room event stream.
	retired, err := mu.SetToJoin(add.Sender(), add.EventID(), false)
	if err != nil {
		return nil, err
	}
	for _, eventID := range retired {
		orie := api.OutputRetireInviteEvent{
<<<<<<< HEAD
			EventID:          eventID,
			Membership:       "join",
			RetiredByEventID: add.EventID(),
			TargetUserID:     *add.StateKey(),
=======
			EventID:    eventID,
			Membership: join,
		}
		if add != nil {
			orie.RetiredByEventID = add.EventID()
>>>>>>> 7a30f208
		}
		updates = append(updates, api.OutputEvent{
			Type:              api.OutputTypeRetireInviteEvent,
			RetireInviteEvent: &orie,
		})
	}
	return updates, nil
}

func updateToLeaveMembership(
	mu types.MembershipUpdater, add *gomatrixserverlib.Event,
	newMembership string, updates []api.OutputEvent,
) ([]api.OutputEvent, error) {
	// If the user is already neither joined, nor invited to the room then we
	// can return immediately.
	if mu.IsLeave() {
		return updates, nil
	}
	// When we mark a user as having left we will invalidate any invites that
	// are active for that user. We notify the consumers that the invites have
	// been retired using a special event, even though they could infer this
	// by studying the state changes in the room event stream.
	retired, err := mu.SetToLeave(add.Sender(), add.EventID())
	if err != nil {
		return nil, err
	}
	for _, eventID := range retired {
		orie := api.OutputRetireInviteEvent{
			EventID:          eventID,
			Membership:       newMembership,
			RetiredByEventID: add.EventID(),
			TargetUserID:     *add.StateKey(),
		}
		updates = append(updates, api.OutputEvent{
			Type:              api.OutputTypeRetireInviteEvent,
			RetireInviteEvent: &orie,
		})
	}
	return updates, nil
}

// membershipChanges pairs up the membership state changes from a sorted list
// of state removed and a sorted list of state added.
func membershipChanges(removed, added []types.StateEntry) []stateChange {
	changes := pairUpChanges(removed, added)
	var result []stateChange
	for _, c := range changes {
		if c.EventTypeNID == types.MRoomMemberNID {
			result = append(result, c)
		}
	}
	return result
}

type stateChange struct {
	types.StateKeyTuple
	removedEventNID types.EventNID
	addedEventNID   types.EventNID
}

// pairUpChanges pairs up the state events added and removed for each type,
// state key tuple. Assumes that removed and added are sorted.
func pairUpChanges(removed, added []types.StateEntry) []stateChange {
	var ai int
	var ri int
	var result []stateChange
	for {
		switch {
		case ai == len(added):
			// We've reached the end of the added entries.
			// The rest of the removed list are events that were removed without
			// an event with the same state key being added.
			for _, s := range removed[ri:] {
				result = append(result, stateChange{
					StateKeyTuple:   s.StateKeyTuple,
					removedEventNID: s.EventNID,
				})
			}
			return result
		case ri == len(removed):
			// We've reached the end of the removed entries.
			// The rest of the added list are events that were added without
			// an event with the same state key being removed.
			for _, s := range added[ai:] {
				result = append(result, stateChange{
					StateKeyTuple: s.StateKeyTuple,
					addedEventNID: s.EventNID,
				})
			}
			return result
		case added[ai].StateKeyTuple == removed[ri].StateKeyTuple:
			// The tuple is in both lists so an event with that key is being
			// removed and another event with the same key is being added.
			result = append(result, stateChange{
				StateKeyTuple:   added[ai].StateKeyTuple,
				removedEventNID: removed[ri].EventNID,
				addedEventNID:   added[ai].EventNID,
			})
			ai++
			ri++
		case added[ai].StateKeyTuple.LessThan(removed[ri].StateKeyTuple):
			// The lists are sorted so the added entry being less than the
			// removed entry means that the added event was added without an
			// event with the same key being removed.
			result = append(result, stateChange{
				StateKeyTuple: added[ai].StateKeyTuple,
				addedEventNID: added[ai].EventNID,
			})
			ai++
		default:
			// Reaching the default case implies that the removed entry is less
			// than the added entry. Since the lists are sorted this means that
			// the removed event was removed without an event with the same
			// key being added.
			result = append(result, stateChange{
				StateKeyTuple:   removed[ai].StateKeyTuple,
				removedEventNID: removed[ri].EventNID,
			})
			ri++
		}
	}
}<|MERGE_RESOLUTION|>--- conflicted
+++ resolved
@@ -182,18 +182,10 @@
 	}
 	for _, eventID := range retired {
 		orie := api.OutputRetireInviteEvent{
-<<<<<<< HEAD
 			EventID:          eventID,
-			Membership:       "join",
+			Membership:       join,
 			RetiredByEventID: add.EventID(),
 			TargetUserID:     *add.StateKey(),
-=======
-			EventID:    eventID,
-			Membership: join,
-		}
-		if add != nil {
-			orie.RetiredByEventID = add.EventID()
->>>>>>> 7a30f208
 		}
 		updates = append(updates, api.OutputEvent{
 			Type:              api.OutputTypeRetireInviteEvent,
